--- conflicted
+++ resolved
@@ -185,15 +185,10 @@
 						}
 						#endregion
 
-<<<<<<< HEAD
 
 						using (span)
 						using (var writer = String.IsNullOrWhiteSpace(options.OutputFile) ?
 								Console.Out : File.CreateText(options.OutputFile))
-=======
-						using (span)
-						using (var writer = File.CreateText(options.OutputFile))
->>>>>>> f8c535bd
 						{
 							// Now we extract some info and write it out later.
 							var csvc = new CsvContext();
@@ -358,11 +353,7 @@
 		[Option('r', "repo-path", Required = true, HelpText = "Absolute path or HTTP(S) URL to a git-repository. If a URL is provided, the repository will be cloned to a temporary folder first, using its defined default branch. Also allows passing in an Internal-ID of a project from the database.")]
 		public String RepoPath { get; set; }
 
-<<<<<<< HEAD
 		[Option('o', "out-file", Required = false, HelpText = "A path to a file to write the analysis' result to. If left unspecified, output is written to the console.")]
-=======
-		[Option('o', "out-file", Required = true, HelpText = "A path to a file to write the analysis' result to.")]
->>>>>>> f8c535bd
 		public String OutputFile { get; set; }
 
 		[Option('t', "temp-dir", Required = false, HelpText = "Optional. A fully qualified path to a custom temporary directory. If not specified, will use the system's default. Be aware that the directory may be wiped at any point in time.")]
