﻿<?xml version="1.0" encoding="utf-8"?>
<configuration>
    <startup> 
        <supportedRuntime version="v4.0" sku=".NETFramework,Version=v4.8" />
    </startup>
  <runtime>
		<gcAllowVeryLargeObjects enabled="true" />
    <assemblyBinding xmlns="urn:schemas-microsoft-com:asm.v1">
      <dependentAssembly>
        <assemblyIdentity name="Remotion.Linq" publicKeyToken="fee00910d6e5f53b" culture="neutral" />
        <bindingRedirect oldVersion="0.0.0.0-2.2.0.0" newVersion="2.2.0.0" />
      </dependentAssembly>
      <dependentAssembly>
        <assemblyIdentity name="Remotion.Linq.EagerFetching" publicKeyToken="fee00910d6e5f53b" culture="neutral" />
        <bindingRedirect oldVersion="0.0.0.0-2.2.0.0" newVersion="2.2.0.0" />
      </dependentAssembly>
      <dependentAssembly>
        <assemblyIdentity name="System.Core" publicKeyToken="b77a5c561934e089" culture="neutral" />
        <bindingRedirect oldVersion="0.0.0.0-4.0.0.0" newVersion="4.0.0.0" />
      </dependentAssembly>
      <dependentAssembly>
        <assemblyIdentity name="NHibernate" publicKeyToken="aa95f207798dfdb4" culture="neutral" />
        <bindingRedirect oldVersion="0.0.0.0-5.5.0.0" newVersion="5.5.0.0" />
      </dependentAssembly>
      <dependentAssembly>
        <assemblyIdentity name="System.Numerics.Vectors" publicKeyToken="b03f5f7f11d50a3a" culture="neutral" />
        <bindingRedirect oldVersion="0.0.0.0-4.1.4.0" newVersion="4.1.4.0" />
      </dependentAssembly>
      <dependentAssembly>
        <assemblyIdentity name="System.Runtime.CompilerServices.Unsafe" publicKeyToken="b03f5f7f11d50a3a" culture="neutral" />
        <bindingRedirect oldVersion="0.0.0.0-6.0.0.0" newVersion="6.0.0.0" />
      </dependentAssembly>
      <dependentAssembly>
        <assemblyIdentity name="System.Buffers" publicKeyToken="cc7b13ffcd2ddd51" culture="neutral" />
        <bindingRedirect oldVersion="0.0.0.0-4.0.3.0" newVersion="4.0.3.0" />
      </dependentAssembly>
      <dependentAssembly>
        <assemblyIdentity name="System.Memory" publicKeyToken="cc7b13ffcd2ddd51" culture="neutral" />
        <bindingRedirect oldVersion="0.0.0.0-4.0.1.2" newVersion="4.0.1.2" />
      </dependentAssembly>
      <dependentAssembly>
        <assemblyIdentity name="Microsoft.Extensions.Primitives" publicKeyToken="adb9793829ddae60" culture="neutral" />
        <bindingRedirect oldVersion="0.0.0.0-8.0.0.0" newVersion="8.0.0.0" />
      </dependentAssembly>
      <dependentAssembly>
        <assemblyIdentity name="Microsoft.Extensions.Configuration.Abstractions" publicKeyToken="adb9793829ddae60" culture="neutral" />
        <bindingRedirect oldVersion="0.0.0.0-8.0.0.0" newVersion="8.0.0.0" />
      </dependentAssembly>
      <dependentAssembly>
        <assemblyIdentity name="Microsoft.Extensions.DependencyInjection.Abstractions" publicKeyToken="adb9793829ddae60" culture="neutral" />
        <bindingRedirect oldVersion="0.0.0.0-8.0.0.2" newVersion="8.0.0.2" />
      </dependentAssembly>
      <dependentAssembly>
        <assemblyIdentity name="Microsoft.Extensions.Options" publicKeyToken="adb9793829ddae60" culture="neutral" />
        <bindingRedirect oldVersion="0.0.0.0-8.0.0.0" newVersion="8.0.0.0" />
      </dependentAssembly>
      <dependentAssembly>
        <assemblyIdentity name="Microsoft.Extensions.Logging.Abstractions" publicKeyToken="adb9793829ddae60" culture="neutral" />
        <bindingRedirect oldVersion="0.0.0.0-8.0.0.0" newVersion="8.0.0.0" />
      </dependentAssembly>
      <dependentAssembly>
        <assemblyIdentity name="Microsoft.Extensions.DependencyInjection" publicKeyToken="adb9793829ddae60" culture="neutral" />
        <bindingRedirect oldVersion="0.0.0.0-8.0.0.0" newVersion="8.0.0.0" />
      </dependentAssembly>
      <dependentAssembly>
        <assemblyIdentity name="Microsoft.Extensions.Logging" publicKeyToken="adb9793829ddae60" culture="neutral" />
        <bindingRedirect oldVersion="0.0.0.0-8.0.0.0" newVersion="8.0.0.0" />
      </dependentAssembly>
      <dependentAssembly>
        <assemblyIdentity name="Microsoft.Extensions.Configuration" publicKeyToken="adb9793829ddae60" culture="neutral" />
        <bindingRedirect oldVersion="0.0.0.0-8.0.0.0" newVersion="8.0.0.0" />
      </dependentAssembly>
      <dependentAssembly>
        <assemblyIdentity name="Microsoft.Extensions.Configuration.Binder" publicKeyToken="adb9793829ddae60" culture="neutral" />
        <bindingRedirect oldVersion="0.0.0.0-8.0.0.2" newVersion="8.0.0.2" />
      </dependentAssembly>
      <dependentAssembly>
        <assemblyIdentity name="Microsoft.Extensions.Options.ConfigurationExtensions" publicKeyToken="adb9793829ddae60" culture="neutral" />
        <bindingRedirect oldVersion="0.0.0.0-3.1.1.0" newVersion="3.1.1.0" />
      </dependentAssembly>
      <dependentAssembly>
        <assemblyIdentity name="Microsoft.Extensions.Logging.Configuration" publicKeyToken="adb9793829ddae60" culture="neutral" />
        <bindingRedirect oldVersion="0.0.0.0-3.1.1.0" newVersion="3.1.1.0" />
      </dependentAssembly>
      <dependentAssembly>
        <assemblyIdentity name="Google.Protobuf" publicKeyToken="a7d26565bac4d604" culture="neutral" />
        <bindingRedirect oldVersion="0.0.0.0-3.28.3.0" newVersion="3.28.3.0" />
      </dependentAssembly>
      <dependentAssembly>
        <assemblyIdentity name="K4os.Hash.xxHash" publicKeyToken="32cd54395057cec3" culture="neutral" />
        <bindingRedirect oldVersion="0.0.0.0-1.0.8.0" newVersion="1.0.8.0" />
      </dependentAssembly>
      <dependentAssembly>
        <assemblyIdentity name="K4os.Compression.LZ4.Streams" publicKeyToken="2186fa9121ef231d" culture="neutral" />
        <bindingRedirect oldVersion="0.0.0.0-1.3.8.0" newVersion="1.3.8.0" />
      </dependentAssembly>
      <dependentAssembly>
        <assemblyIdentity name="BouncyCastle.Crypto" publicKeyToken="0e99375e54769942" culture="neutral" />
        <bindingRedirect oldVersion="0.0.0.0-1.9.0.0" newVersion="1.9.0.0" />
      </dependentAssembly>
      <dependentAssembly>
        <assemblyIdentity name="System.Runtime.InteropServices.RuntimeInformation" publicKeyToken="b03f5f7f11d50a3a" culture="neutral" />
        <bindingRedirect oldVersion="0.0.0.0-4.0.2.0" newVersion="4.0.2.0" />
      </dependentAssembly>
      <dependentAssembly>
        <assemblyIdentity name="System.Text.Json" publicKeyToken="cc7b13ffcd2ddd51" culture="neutral" />
        <bindingRedirect oldVersion="0.0.0.0-8.0.0.0" newVersion="8.0.0.0" />
      </dependentAssembly>
      <dependentAssembly>
        <assemblyIdentity name="System.ComponentModel.Annotations" publicKeyToken="b03f5f7f11d50a3a" culture="neutral" />
        <bindingRedirect oldVersion="0.0.0.0-4.2.1.0" newVersion="4.2.1.0" />
      </dependentAssembly>
      <dependentAssembly>
        <assemblyIdentity name="Microsoft.Bcl.AsyncInterfaces" publicKeyToken="cc7b13ffcd2ddd51" culture="neutral" />
        <bindingRedirect oldVersion="0.0.0.0-8.0.0.0" newVersion="8.0.0.0" />
      </dependentAssembly>
      <dependentAssembly>
        <assemblyIdentity name="System.Threading.Tasks.Extensions" publicKeyToken="cc7b13ffcd2ddd51" culture="neutral" />
        <bindingRedirect oldVersion="0.0.0.0-4.2.0.1" newVersion="4.2.0.1" />
      </dependentAssembly>
      <dependentAssembly>
        <assemblyIdentity name="System.IO.Pipelines" publicKeyToken="cc7b13ffcd2ddd51" culture="neutral" />
        <bindingRedirect oldVersion="0.0.0.0-8.0.0.0" newVersion="8.0.0.0" />
      </dependentAssembly>
      <dependentAssembly>
        <assemblyIdentity name="System.Runtime.Loader" publicKeyToken="b03f5f7f11d50a3a" culture="neutral" />
        <bindingRedirect oldVersion="0.0.0.0-4.0.1.0" newVersion="4.0.1.0" />
      </dependentAssembly>
      <dependentAssembly>
        <assemblyIdentity name="System.Security.Principal.Windows" publicKeyToken="b03f5f7f11d50a3a" culture="neutral" />
        <bindingRedirect oldVersion="0.0.0.0-5.0.0.0" newVersion="5.0.0.0" />
      </dependentAssembly>
      <dependentAssembly>
        <assemblyIdentity name="System.Text.Encodings.Web" publicKeyToken="cc7b13ffcd2ddd51" culture="neutral" />
        <bindingRedirect oldVersion="0.0.0.0-8.0.0.0" newVersion="8.0.0.0" />
      </dependentAssembly>
      <dependentAssembly>
        <assemblyIdentity name="ZstdSharp" publicKeyToken="8d151af33a4ad5cf" culture="neutral" />
        <bindingRedirect oldVersion="0.0.0.0-0.8.1.0" newVersion="0.8.1.0" />
      </dependentAssembly>
      <dependentAssembly>
        <assemblyIdentity name="System.Security.Permissions" publicKeyToken="cc7b13ffcd2ddd51" culture="neutral" />
        <bindingRedirect oldVersion="0.0.0.0-8.0.0.0" newVersion="8.0.0.0" />
      </dependentAssembly>
      <dependentAssembly>
        <assemblyIdentity name="System.Configuration.ConfigurationManager" publicKeyToken="cc7b13ffcd2ddd51" culture="neutral" />
        <bindingRedirect oldVersion="0.0.0.0-8.0.0.0" newVersion="8.0.0.0" />
      </dependentAssembly>
      <dependentAssembly>
        <assemblyIdentity name="System.Text.Encoding.CodePages" publicKeyToken="b03f5f7f11d50a3a" culture="neutral" />
        <bindingRedirect oldVersion="0.0.0.0-8.0.0.0" newVersion="8.0.0.0" />
      </dependentAssembly>
      <dependentAssembly>
<<<<<<< HEAD
        <assemblyIdentity name="Antlr3.Runtime" publicKeyToken="eb42632606e9261f" culture="neutral" />
        <bindingRedirect oldVersion="0.0.0.0-3.5.0.2" newVersion="3.5.0.2" />
      </dependentAssembly>
      <dependentAssembly>
        <assemblyIdentity name="BouncyCastle.Cryptography" publicKeyToken="072edcf4a5328938" culture="neutral" />
        <bindingRedirect oldVersion="0.0.0.0-2.0.0.0" newVersion="2.0.0.0" />
      </dependentAssembly>
      <dependentAssembly>
        <assemblyIdentity name="CommandLine" publicKeyToken="de6f01bd326f8c32" culture="neutral" />
        <bindingRedirect oldVersion="0.0.0.0-1.9.71.2" newVersion="1.9.71.2" />
      </dependentAssembly>
      <dependentAssembly>
        <assemblyIdentity name="Iesi.Collections" publicKeyToken="aa95f207798dfdb4" culture="neutral" />
        <bindingRedirect oldVersion="0.0.0.0-4.0.0.4000" newVersion="4.0.0.4000" />
      </dependentAssembly>
      <dependentAssembly>
        <assemblyIdentity name="K4os.Compression.LZ4" publicKeyToken="2186fa9121ef231d" culture="neutral" />
        <bindingRedirect oldVersion="0.0.0.0-1.3.8.0" newVersion="1.3.8.0" />
      </dependentAssembly>
      <dependentAssembly>
        <assemblyIdentity name="LibGit2Sharp" publicKeyToken="7cbde695407f0333" culture="neutral" />
        <bindingRedirect oldVersion="0.0.0.0-0.26.0.0" newVersion="0.26.0.0" />
      </dependentAssembly>
      <dependentAssembly>
        <assemblyIdentity name="LINQtoCSV" publicKeyToken="null" culture="neutral" />
        <bindingRedirect oldVersion="0.0.0.0-1.5.0.0" newVersion="1.5.0.0" />
      </dependentAssembly>
      <dependentAssembly>
        <assemblyIdentity name="MySql.Data" publicKeyToken="c5687fc88969c44d" culture="neutral" />
        <bindingRedirect oldVersion="0.0.0.0-8.3.0.0" newVersion="8.3.0.0" />
      </dependentAssembly>
      <dependentAssembly>
        <assemblyIdentity name="Newtonsoft.Json" publicKeyToken="30ad4fe6b2a6aeed" culture="neutral" />
        <bindingRedirect oldVersion="0.0.0.0-13.0.0.0" newVersion="13.0.0.0" />
      </dependentAssembly>
      <dependentAssembly>
        <assemblyIdentity name="Renci.SshNet" publicKeyToken="1cee9f8bde3db106" culture="neutral" />
        <bindingRedirect oldVersion="0.0.0.0-2024.0.0.0" newVersion="2024.0.0.0" />
      </dependentAssembly>
      <dependentAssembly>
        <assemblyIdentity name="System.Collections.Immutable" publicKeyToken="b03f5f7f11d50a3a" culture="neutral" />
        <bindingRedirect oldVersion="0.0.0.0-8.0.0.0" newVersion="8.0.0.0" />
      </dependentAssembly>
      <dependentAssembly>
        <assemblyIdentity name="System.Diagnostics.DiagnosticSource" publicKeyToken="cc7b13ffcd2ddd51" culture="neutral" />
        <bindingRedirect oldVersion="0.0.0.0-8.0.0.0" newVersion="8.0.0.0" />
      </dependentAssembly>
      <dependentAssembly>
        <assemblyIdentity name="System.Security.AccessControl" publicKeyToken="b03f5f7f11d50a3a" culture="neutral" />
        <bindingRedirect oldVersion="0.0.0.0-6.0.0.0" newVersion="6.0.0.0" />
      </dependentAssembly>
      <dependentAssembly>
        <assemblyIdentity name="System.Security.Cryptography.ProtectedData" publicKeyToken="b03f5f7f11d50a3a" culture="neutral" />
        <bindingRedirect oldVersion="0.0.0.0-8.0.0.0" newVersion="8.0.0.0" />
      </dependentAssembly>
      <dependentAssembly>
        <assemblyIdentity name="System.ValueTuple" publicKeyToken="cc7b13ffcd2ddd51" culture="neutral" />
        <bindingRedirect oldVersion="0.0.0.0-4.0.3.0" newVersion="4.0.3.0" />
=======
        <assemblyIdentity name="System.Security.AccessControl" publicKeyToken="b03f5f7f11d50a3a" culture="neutral" />
        <bindingRedirect oldVersion="0.0.0.0-6.0.0.1" newVersion="6.0.0.1" />
      </dependentAssembly>
      <dependentAssembly>
        <assemblyIdentity name="Iesi.Collections" publicKeyToken="aa95f207798dfdb4" culture="neutral" />
        <bindingRedirect oldVersion="0.0.0.0-4.1.0.0" newVersion="4.1.0.0" />
>>>>>>> ee138b9c
      </dependentAssembly>
    </assemblyBinding>
  </runtime>
</configuration><|MERGE_RESOLUTION|>--- conflicted
+++ resolved
@@ -60,7 +60,7 @@
       </dependentAssembly>
       <dependentAssembly>
         <assemblyIdentity name="Microsoft.Extensions.DependencyInjection" publicKeyToken="adb9793829ddae60" culture="neutral" />
-        <bindingRedirect oldVersion="0.0.0.0-8.0.0.0" newVersion="8.0.0.0" />
+        <bindingRedirect oldVersion="0.0.0.0-3.1.1.0" newVersion="3.1.1.0" />
       </dependentAssembly>
       <dependentAssembly>
         <assemblyIdentity name="Microsoft.Extensions.Logging" publicKeyToken="adb9793829ddae60" culture="neutral" />
@@ -88,7 +88,7 @@
       </dependentAssembly>
       <dependentAssembly>
         <assemblyIdentity name="K4os.Hash.xxHash" publicKeyToken="32cd54395057cec3" culture="neutral" />
-        <bindingRedirect oldVersion="0.0.0.0-1.0.8.0" newVersion="1.0.8.0" />
+        <bindingRedirect oldVersion="0.0.0.0-1.0.7.0" newVersion="1.0.7.0" />
       </dependentAssembly>
       <dependentAssembly>
         <assemblyIdentity name="K4os.Compression.LZ4.Streams" publicKeyToken="2186fa9121ef231d" culture="neutral" />
@@ -96,7 +96,7 @@
       </dependentAssembly>
       <dependentAssembly>
         <assemblyIdentity name="BouncyCastle.Crypto" publicKeyToken="0e99375e54769942" culture="neutral" />
-        <bindingRedirect oldVersion="0.0.0.0-1.9.0.0" newVersion="1.9.0.0" />
+        <bindingRedirect oldVersion="0.0.0.0-1.8.9.0" newVersion="1.8.9.0" />
       </dependentAssembly>
       <dependentAssembly>
         <assemblyIdentity name="System.Runtime.InteropServices.RuntimeInformation" publicKeyToken="b03f5f7f11d50a3a" culture="neutral" />
@@ -132,7 +132,7 @@
       </dependentAssembly>
       <dependentAssembly>
         <assemblyIdentity name="System.Text.Encodings.Web" publicKeyToken="cc7b13ffcd2ddd51" culture="neutral" />
-        <bindingRedirect oldVersion="0.0.0.0-8.0.0.0" newVersion="8.0.0.0" />
+        <bindingRedirect oldVersion="0.0.0.0-7.0.0.0" newVersion="7.0.0.0" />
       </dependentAssembly>
       <dependentAssembly>
         <assemblyIdentity name="ZstdSharp" publicKeyToken="8d151af33a4ad5cf" culture="neutral" />
@@ -151,73 +151,12 @@
         <bindingRedirect oldVersion="0.0.0.0-8.0.0.0" newVersion="8.0.0.0" />
       </dependentAssembly>
       <dependentAssembly>
-<<<<<<< HEAD
-        <assemblyIdentity name="Antlr3.Runtime" publicKeyToken="eb42632606e9261f" culture="neutral" />
-        <bindingRedirect oldVersion="0.0.0.0-3.5.0.2" newVersion="3.5.0.2" />
-      </dependentAssembly>
-      <dependentAssembly>
-        <assemblyIdentity name="BouncyCastle.Cryptography" publicKeyToken="072edcf4a5328938" culture="neutral" />
-        <bindingRedirect oldVersion="0.0.0.0-2.0.0.0" newVersion="2.0.0.0" />
-      </dependentAssembly>
-      <dependentAssembly>
-        <assemblyIdentity name="CommandLine" publicKeyToken="de6f01bd326f8c32" culture="neutral" />
-        <bindingRedirect oldVersion="0.0.0.0-1.9.71.2" newVersion="1.9.71.2" />
-      </dependentAssembly>
-      <dependentAssembly>
-        <assemblyIdentity name="Iesi.Collections" publicKeyToken="aa95f207798dfdb4" culture="neutral" />
-        <bindingRedirect oldVersion="0.0.0.0-4.0.0.4000" newVersion="4.0.0.4000" />
-      </dependentAssembly>
-      <dependentAssembly>
-        <assemblyIdentity name="K4os.Compression.LZ4" publicKeyToken="2186fa9121ef231d" culture="neutral" />
-        <bindingRedirect oldVersion="0.0.0.0-1.3.8.0" newVersion="1.3.8.0" />
-      </dependentAssembly>
-      <dependentAssembly>
-        <assemblyIdentity name="LibGit2Sharp" publicKeyToken="7cbde695407f0333" culture="neutral" />
-        <bindingRedirect oldVersion="0.0.0.0-0.26.0.0" newVersion="0.26.0.0" />
-      </dependentAssembly>
-      <dependentAssembly>
-        <assemblyIdentity name="LINQtoCSV" publicKeyToken="null" culture="neutral" />
-        <bindingRedirect oldVersion="0.0.0.0-1.5.0.0" newVersion="1.5.0.0" />
-      </dependentAssembly>
-      <dependentAssembly>
-        <assemblyIdentity name="MySql.Data" publicKeyToken="c5687fc88969c44d" culture="neutral" />
-        <bindingRedirect oldVersion="0.0.0.0-8.3.0.0" newVersion="8.3.0.0" />
-      </dependentAssembly>
-      <dependentAssembly>
-        <assemblyIdentity name="Newtonsoft.Json" publicKeyToken="30ad4fe6b2a6aeed" culture="neutral" />
-        <bindingRedirect oldVersion="0.0.0.0-13.0.0.0" newVersion="13.0.0.0" />
-      </dependentAssembly>
-      <dependentAssembly>
-        <assemblyIdentity name="Renci.SshNet" publicKeyToken="1cee9f8bde3db106" culture="neutral" />
-        <bindingRedirect oldVersion="0.0.0.0-2024.0.0.0" newVersion="2024.0.0.0" />
-      </dependentAssembly>
-      <dependentAssembly>
-        <assemblyIdentity name="System.Collections.Immutable" publicKeyToken="b03f5f7f11d50a3a" culture="neutral" />
-        <bindingRedirect oldVersion="0.0.0.0-8.0.0.0" newVersion="8.0.0.0" />
-      </dependentAssembly>
-      <dependentAssembly>
-        <assemblyIdentity name="System.Diagnostics.DiagnosticSource" publicKeyToken="cc7b13ffcd2ddd51" culture="neutral" />
-        <bindingRedirect oldVersion="0.0.0.0-8.0.0.0" newVersion="8.0.0.0" />
-      </dependentAssembly>
-      <dependentAssembly>
-        <assemblyIdentity name="System.Security.AccessControl" publicKeyToken="b03f5f7f11d50a3a" culture="neutral" />
-        <bindingRedirect oldVersion="0.0.0.0-6.0.0.0" newVersion="6.0.0.0" />
-      </dependentAssembly>
-      <dependentAssembly>
-        <assemblyIdentity name="System.Security.Cryptography.ProtectedData" publicKeyToken="b03f5f7f11d50a3a" culture="neutral" />
-        <bindingRedirect oldVersion="0.0.0.0-8.0.0.0" newVersion="8.0.0.0" />
-      </dependentAssembly>
-      <dependentAssembly>
-        <assemblyIdentity name="System.ValueTuple" publicKeyToken="cc7b13ffcd2ddd51" culture="neutral" />
-        <bindingRedirect oldVersion="0.0.0.0-4.0.3.0" newVersion="4.0.3.0" />
-=======
         <assemblyIdentity name="System.Security.AccessControl" publicKeyToken="b03f5f7f11d50a3a" culture="neutral" />
         <bindingRedirect oldVersion="0.0.0.0-6.0.0.1" newVersion="6.0.0.1" />
       </dependentAssembly>
       <dependentAssembly>
         <assemblyIdentity name="Iesi.Collections" publicKeyToken="aa95f207798dfdb4" culture="neutral" />
         <bindingRedirect oldVersion="0.0.0.0-4.1.0.0" newVersion="4.1.0.0" />
->>>>>>> ee138b9c
       </dependentAssembly>
     </assemblyBinding>
   </runtime>
