--- conflicted
+++ resolved
@@ -46,25 +46,14 @@
 # Citing
 Please use the following BibTeX to cite __`GitDensity`__:
 <pre>
-<<<<<<< HEAD
-@article{honel2019gitdensity,
-  title={Git Density: Analyze git repositories to extract the Source Code Density and other Commit Properties},
-=======
 @article{honel2020gitdensity,
   title={Git Density (2020.1): Analyze git repositories to extract the Source Code Density and other Commit Properties},
->>>>>>> 2627cf3e
   DOI={10.5281/zenodo.2565238},
   url={https://doi.org/10.5281/zenodo.2565238},
   publisher={Zenodo},
   author={Sebastian Hönel},
-<<<<<<< HEAD
-  version={2019.2}
-  year={2019},
-  month={Feb},
-=======
   year={2020},
   month={Jan},
->>>>>>> 2627cf3e
   abstractNote={Git Density (<code>git-density</code>) is a tool to analyze <code>git</code>-repositories with the goal of detecting the source code density. It was developed during the research phase of the short technical paper and poster &quot;<em>A changeset-based approach to assess source code density and developer efficacy</em>&quot; and has since been extended to support extended analyses.},
 }
 </pre>
