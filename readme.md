--- conflicted
+++ resolved
@@ -13,7 +13,6 @@
 ## Requirement of external tools
 This application relies on an external executable to run clone detection. Currently, it uses a local version of Softwerk's clone detection service [3]. To obtain a copy of this tool, please contact welf.lowe@lnu.se.
 
-<<<<<<< HEAD
 As for `git-metrics`, the application relies on another tool that supports currently obtaining software metrics from Java applications. Please contact me if you intend to use Git Metrics and require the tool.
 
 
@@ -31,11 +30,9 @@
   * It is part of the full analysis of `git-density` as well.
 
 All applications can be run standalone, but may also be included as references, as they all feature a public API.
-=======
 ## Caveats
 
 If using `MySQL`, the latest 5.7.x GA-releases work, while some of the 8.x versions appear to cause problems in conjunction with Fluent NHibernate. You may also use other types of databases, as Git Density supports these: MsSQL2000, MsSQL2005, MsSQL2008, MsSQL2012, MySQL, Oracle10, Oracle9, PgSQL81, PgSQL82, SQLite, SQLiteTemp.
->>>>>>> 742d95c1
 
 ___
 
