﻿<?xml version="1.0" encoding="utf-8"?>
<configuration>
  <configSections>
    <!-- For more information on Entity Framework configuration, visit http://go.microsoft.com/fwlink/?LinkID=237468 -->
    <section name="entityFramework" type="System.Data.Entity.Internal.ConfigFile.EntityFrameworkSection, EntityFramework, Version=6.0.0.0, Culture=neutral, PublicKeyToken=b77a5c561934e089" requirePermission="false" />
  </configSections>
  <startup>
    <supportedRuntime version="v4.0" sku=".NETFramework,Version=v4.8" />
  </startup>
  <entityFramework>
    <defaultConnectionFactory type="System.Data.Entity.Infrastructure.LocalDbConnectionFactory, EntityFramework">
      <parameters>
        <parameter value="v13.0" />
      </parameters>
    </defaultConnectionFactory>
    <providers>
      <provider invariantName="System.Data.SqlClient" type="System.Data.Entity.SqlServer.SqlProviderServices, EntityFramework.SqlServer" />
      <provider invariantName="System.Data.SQLite.EF6" type="System.Data.SQLite.EF6.SQLiteProviderServices, System.Data.SQLite.EF6" />
    </providers>
  </entityFramework>
  <runtime>
    <gcAllowVeryLargeObjects enabled="true" />
    <assemblyBinding xmlns="urn:schemas-microsoft-com:asm.v1">
      <dependentAssembly>
        <assemblyIdentity name="System.Core" publicKeyToken="b77a5c561934e089" culture="neutral" />
        <bindingRedirect oldVersion="0.0.0.0-4.0.0.0" newVersion="4.0.0.0" />
      </dependentAssembly>
      <dependentAssembly>
        <assemblyIdentity name="System.Diagnostics.DiagnosticSource" publicKeyToken="cc7b13ffcd2ddd51" culture="neutral" />
        <bindingRedirect oldVersion="0.0.0.0-8.0.0.0" newVersion="8.0.0.0" />
      </dependentAssembly>
      <dependentAssembly>
        <assemblyIdentity name="NHibernate" publicKeyToken="aa95f207798dfdb4" culture="neutral" />
        <bindingRedirect oldVersion="0.0.0.0-5.5.0.0" newVersion="5.5.0.0" />
      </dependentAssembly>
      <dependentAssembly>
        <assemblyIdentity name="Remotion.Linq" publicKeyToken="fee00910d6e5f53b" culture="neutral" />
        <bindingRedirect oldVersion="0.0.0.0-2.2.0.0" newVersion="2.2.0.0" />
      </dependentAssembly>
      <dependentAssembly>
        <assemblyIdentity name="System.Data.SQLite" publicKeyToken="db937bc2d44ff139" culture="neutral" />
        <bindingRedirect oldVersion="0.0.0.0-1.0.118.0" newVersion="1.0.118.0" />
      </dependentAssembly>
      <dependentAssembly>
        <assemblyIdentity name="Microsoft.Extensions.Options" publicKeyToken="adb9793829ddae60" culture="neutral" />
        <bindingRedirect oldVersion="0.0.0.0-8.0.0.0" newVersion="8.0.0.0" />
      </dependentAssembly>
      <dependentAssembly>
        <assemblyIdentity name="Microsoft.Extensions.Logging.Abstractions" publicKeyToken="adb9793829ddae60" culture="neutral" />
        <bindingRedirect oldVersion="0.0.0.0-8.0.0.0" newVersion="8.0.0.0" />
      </dependentAssembly>
      <dependentAssembly>
        <assemblyIdentity name="Remotion.Linq.EagerFetching" publicKeyToken="fee00910d6e5f53b" culture="neutral" />
        <bindingRedirect oldVersion="0.0.0.0-2.2.0.0" newVersion="2.2.0.0" />
      </dependentAssembly>
      <dependentAssembly>
        <assemblyIdentity name="System.Runtime.CompilerServices.Unsafe" publicKeyToken="b03f5f7f11d50a3a" culture="neutral" />
        <bindingRedirect oldVersion="0.0.0.0-6.0.0.0" newVersion="6.0.0.0" />
      </dependentAssembly>
      <dependentAssembly>
        <assemblyIdentity name="Microsoft.Extensions.Configuration.Abstractions" publicKeyToken="adb9793829ddae60" culture="neutral" />
        <bindingRedirect oldVersion="0.0.0.0-8.0.0.0" newVersion="8.0.0.0" />
      </dependentAssembly>
      <dependentAssembly>
        <assemblyIdentity name="Microsoft.Extensions.Primitives" publicKeyToken="adb9793829ddae60" culture="neutral" />
        <bindingRedirect oldVersion="0.0.0.0-8.0.0.0" newVersion="8.0.0.0" />
      </dependentAssembly>
      <dependentAssembly>
        <assemblyIdentity name="System.Numerics.Vectors" publicKeyToken="b03f5f7f11d50a3a" culture="neutral" />
        <bindingRedirect oldVersion="0.0.0.0-4.1.4.0" newVersion="4.1.4.0" />
      </dependentAssembly>
      <dependentAssembly>
        <assemblyIdentity name="System.Buffers" publicKeyToken="cc7b13ffcd2ddd51" culture="neutral" />
        <bindingRedirect oldVersion="0.0.0.0-4.0.3.0" newVersion="4.0.3.0" />
      </dependentAssembly>
      <dependentAssembly>
        <assemblyIdentity name="Microsoft.Extensions.DependencyInjection.Abstractions" publicKeyToken="adb9793829ddae60" culture="neutral" />
<<<<<<< HEAD
        <bindingRedirect oldVersion="0.0.0.0-8.0.0.0" newVersion="8.0.0.0" />
=======
        <bindingRedirect oldVersion="0.0.0.0-8.0.0.2" newVersion="8.0.0.2" />
>>>>>>> ee138b9c
      </dependentAssembly>
      <dependentAssembly>
        <assemblyIdentity name="System.Memory" publicKeyToken="cc7b13ffcd2ddd51" culture="neutral" />
        <bindingRedirect oldVersion="0.0.0.0-4.0.1.2" newVersion="4.0.1.2" />
      </dependentAssembly>
      <dependentAssembly>
        <assemblyIdentity name="Microsoft.Extensions.Configuration.Binder" publicKeyToken="adb9793829ddae60" culture="neutral" />
<<<<<<< HEAD
        <bindingRedirect oldVersion="0.0.0.0-8.0.0.0" newVersion="8.0.0.0" />
=======
        <bindingRedirect oldVersion="0.0.0.0-8.0.0.2" newVersion="8.0.0.2" />
>>>>>>> ee138b9c
      </dependentAssembly>
      <dependentAssembly>
        <assemblyIdentity name="Microsoft.Extensions.DependencyInjection" publicKeyToken="adb9793829ddae60" culture="neutral" />
        <bindingRedirect oldVersion="0.0.0.0-8.0.0.0" newVersion="8.0.0.0" />
      </dependentAssembly>
      <dependentAssembly>
        <assemblyIdentity name="Microsoft.Extensions.Logging" publicKeyToken="adb9793829ddae60" culture="neutral" />
        <bindingRedirect oldVersion="0.0.0.0-8.0.0.0" newVersion="8.0.0.0" />
      </dependentAssembly>
      <dependentAssembly>
        <assemblyIdentity name="Microsoft.Extensions.Configuration" publicKeyToken="adb9793829ddae60" culture="neutral" />
        <bindingRedirect oldVersion="0.0.0.0-8.0.0.0" newVersion="8.0.0.0" />
      </dependentAssembly>
      <dependentAssembly>
        <assemblyIdentity name="Microsoft.Extensions.Options.ConfigurationExtensions" publicKeyToken="adb9793829ddae60" culture="neutral" />
        <bindingRedirect oldVersion="0.0.0.0-8.0.0.0" newVersion="8.0.0.0" />
      </dependentAssembly>
      <dependentAssembly>
        <assemblyIdentity name="Microsoft.Extensions.Logging.Configuration" publicKeyToken="adb9793829ddae60" culture="neutral" />
        <bindingRedirect oldVersion="0.0.0.0-8.0.0.0" newVersion="8.0.0.0" />
      </dependentAssembly>
      <dependentAssembly>
        <assemblyIdentity name="System.Runtime.InteropServices.RuntimeInformation" publicKeyToken="b03f5f7f11d50a3a" culture="neutral" />
        <bindingRedirect oldVersion="0.0.0.0-4.0.1.0" newVersion="4.0.1.0" />
      </dependentAssembly>
      <dependentAssembly>
        <assemblyIdentity name="System.Text.Json" publicKeyToken="cc7b13ffcd2ddd51" culture="neutral" />
        <bindingRedirect oldVersion="0.0.0.0-8.0.0.0" newVersion="8.0.0.0" />
      </dependentAssembly>
      <dependentAssembly>
        <assemblyIdentity name="System.ComponentModel.Annotations" publicKeyToken="b03f5f7f11d50a3a" culture="neutral" />
        <bindingRedirect oldVersion="0.0.0.0-4.2.1.0" newVersion="4.2.1.0" />
      </dependentAssembly>
      <dependentAssembly>
        <assemblyIdentity name="Microsoft.Bcl.AsyncInterfaces" publicKeyToken="cc7b13ffcd2ddd51" culture="neutral" />
        <bindingRedirect oldVersion="0.0.0.0-8.0.0.0" newVersion="8.0.0.0" />
      </dependentAssembly>
      <dependentAssembly>
        <assemblyIdentity name="System.Threading.Tasks.Extensions" publicKeyToken="cc7b13ffcd2ddd51" culture="neutral" />
        <bindingRedirect oldVersion="0.0.0.0-4.2.0.1" newVersion="4.2.0.1" />
      </dependentAssembly>
      <dependentAssembly>
        <assemblyIdentity name="Iesi.Collections" publicKeyToken="aa95f207798dfdb4" culture="neutral" />
        <bindingRedirect oldVersion="0.0.0.0-4.1.0.0" newVersion="4.1.0.0" />
      </dependentAssembly>
    </assemblyBinding>
  </runtime>
  <system.data>
    <DbProviderFactories>
      <remove invariant="System.Data.SQLite.EF6" />
      <add name="SQLite Data Provider (Entity Framework 6)" invariant="System.Data.SQLite.EF6" description=".NET Framework Data Provider for SQLite (Entity Framework 6)" type="System.Data.SQLite.EF6.SQLiteProviderFactory, System.Data.SQLite.EF6" />
    <remove invariant="System.Data.SQLite" /><add name="SQLite Data Provider" invariant="System.Data.SQLite" description=".NET Framework Data Provider for SQLite" type="System.Data.SQLite.SQLiteFactory, System.Data.SQLite" /></DbProviderFactories>
  </system.data>
</configuration><|MERGE_RESOLUTION|>--- conflicted
+++ resolved
@@ -27,7 +27,7 @@
       </dependentAssembly>
       <dependentAssembly>
         <assemblyIdentity name="System.Diagnostics.DiagnosticSource" publicKeyToken="cc7b13ffcd2ddd51" culture="neutral" />
-        <bindingRedirect oldVersion="0.0.0.0-8.0.0.0" newVersion="8.0.0.0" />
+        <bindingRedirect oldVersion="0.0.0.0-4.0.1.0" newVersion="4.0.1.0" />
       </dependentAssembly>
       <dependentAssembly>
         <assemblyIdentity name="NHibernate" publicKeyToken="aa95f207798dfdb4" culture="neutral" />
@@ -39,7 +39,7 @@
       </dependentAssembly>
       <dependentAssembly>
         <assemblyIdentity name="System.Data.SQLite" publicKeyToken="db937bc2d44ff139" culture="neutral" />
-        <bindingRedirect oldVersion="0.0.0.0-1.0.118.0" newVersion="1.0.118.0" />
+        <bindingRedirect oldVersion="0.0.0.0-1.0.108.0" newVersion="1.0.108.0" />
       </dependentAssembly>
       <dependentAssembly>
         <assemblyIdentity name="Microsoft.Extensions.Options" publicKeyToken="adb9793829ddae60" culture="neutral" />
@@ -47,7 +47,7 @@
       </dependentAssembly>
       <dependentAssembly>
         <assemblyIdentity name="Microsoft.Extensions.Logging.Abstractions" publicKeyToken="adb9793829ddae60" culture="neutral" />
-        <bindingRedirect oldVersion="0.0.0.0-8.0.0.0" newVersion="8.0.0.0" />
+        <bindingRedirect oldVersion="0.0.0.0-6.0.0.2" newVersion="6.0.0.2" />
       </dependentAssembly>
       <dependentAssembly>
         <assemblyIdentity name="Remotion.Linq.EagerFetching" publicKeyToken="fee00910d6e5f53b" culture="neutral" />
@@ -59,11 +59,11 @@
       </dependentAssembly>
       <dependentAssembly>
         <assemblyIdentity name="Microsoft.Extensions.Configuration.Abstractions" publicKeyToken="adb9793829ddae60" culture="neutral" />
-        <bindingRedirect oldVersion="0.0.0.0-8.0.0.0" newVersion="8.0.0.0" />
+        <bindingRedirect oldVersion="0.0.0.0-3.1.1.0" newVersion="3.1.1.0" />
       </dependentAssembly>
       <dependentAssembly>
         <assemblyIdentity name="Microsoft.Extensions.Primitives" publicKeyToken="adb9793829ddae60" culture="neutral" />
-        <bindingRedirect oldVersion="0.0.0.0-8.0.0.0" newVersion="8.0.0.0" />
+        <bindingRedirect oldVersion="0.0.0.0-3.1.1.0" newVersion="3.1.1.0" />
       </dependentAssembly>
       <dependentAssembly>
         <assemblyIdentity name="System.Numerics.Vectors" publicKeyToken="b03f5f7f11d50a3a" culture="neutral" />
@@ -75,11 +75,7 @@
       </dependentAssembly>
       <dependentAssembly>
         <assemblyIdentity name="Microsoft.Extensions.DependencyInjection.Abstractions" publicKeyToken="adb9793829ddae60" culture="neutral" />
-<<<<<<< HEAD
-        <bindingRedirect oldVersion="0.0.0.0-8.0.0.0" newVersion="8.0.0.0" />
-=======
         <bindingRedirect oldVersion="0.0.0.0-8.0.0.2" newVersion="8.0.0.2" />
->>>>>>> ee138b9c
       </dependentAssembly>
       <dependentAssembly>
         <assemblyIdentity name="System.Memory" publicKeyToken="cc7b13ffcd2ddd51" culture="neutral" />
@@ -87,39 +83,35 @@
       </dependentAssembly>
       <dependentAssembly>
         <assemblyIdentity name="Microsoft.Extensions.Configuration.Binder" publicKeyToken="adb9793829ddae60" culture="neutral" />
-<<<<<<< HEAD
-        <bindingRedirect oldVersion="0.0.0.0-8.0.0.0" newVersion="8.0.0.0" />
-=======
         <bindingRedirect oldVersion="0.0.0.0-8.0.0.2" newVersion="8.0.0.2" />
->>>>>>> ee138b9c
       </dependentAssembly>
       <dependentAssembly>
         <assemblyIdentity name="Microsoft.Extensions.DependencyInjection" publicKeyToken="adb9793829ddae60" culture="neutral" />
-        <bindingRedirect oldVersion="0.0.0.0-8.0.0.0" newVersion="8.0.0.0" />
+        <bindingRedirect oldVersion="0.0.0.0-3.1.1.0" newVersion="3.1.1.0" />
       </dependentAssembly>
       <dependentAssembly>
         <assemblyIdentity name="Microsoft.Extensions.Logging" publicKeyToken="adb9793829ddae60" culture="neutral" />
-        <bindingRedirect oldVersion="0.0.0.0-8.0.0.0" newVersion="8.0.0.0" />
+        <bindingRedirect oldVersion="0.0.0.0-3.1.1.0" newVersion="3.1.1.0" />
       </dependentAssembly>
       <dependentAssembly>
         <assemblyIdentity name="Microsoft.Extensions.Configuration" publicKeyToken="adb9793829ddae60" culture="neutral" />
-        <bindingRedirect oldVersion="0.0.0.0-8.0.0.0" newVersion="8.0.0.0" />
+        <bindingRedirect oldVersion="0.0.0.0-6.0.0.1" newVersion="6.0.0.1" />
       </dependentAssembly>
       <dependentAssembly>
         <assemblyIdentity name="Microsoft.Extensions.Options.ConfigurationExtensions" publicKeyToken="adb9793829ddae60" culture="neutral" />
-        <bindingRedirect oldVersion="0.0.0.0-8.0.0.0" newVersion="8.0.0.0" />
+        <bindingRedirect oldVersion="0.0.0.0-3.1.1.0" newVersion="3.1.1.0" />
       </dependentAssembly>
       <dependentAssembly>
         <assemblyIdentity name="Microsoft.Extensions.Logging.Configuration" publicKeyToken="adb9793829ddae60" culture="neutral" />
-        <bindingRedirect oldVersion="0.0.0.0-8.0.0.0" newVersion="8.0.0.0" />
+        <bindingRedirect oldVersion="0.0.0.0-3.1.1.0" newVersion="3.1.1.0" />
       </dependentAssembly>
       <dependentAssembly>
         <assemblyIdentity name="System.Runtime.InteropServices.RuntimeInformation" publicKeyToken="b03f5f7f11d50a3a" culture="neutral" />
-        <bindingRedirect oldVersion="0.0.0.0-4.0.1.0" newVersion="4.0.1.0" />
+        <bindingRedirect oldVersion="0.0.0.0-4.0.2.0" newVersion="4.0.2.0" />
       </dependentAssembly>
       <dependentAssembly>
         <assemblyIdentity name="System.Text.Json" publicKeyToken="cc7b13ffcd2ddd51" culture="neutral" />
-        <bindingRedirect oldVersion="0.0.0.0-8.0.0.0" newVersion="8.0.0.0" />
+        <bindingRedirect oldVersion="0.0.0.0-6.0.0.6" newVersion="6.0.0.6" />
       </dependentAssembly>
       <dependentAssembly>
         <assemblyIdentity name="System.ComponentModel.Annotations" publicKeyToken="b03f5f7f11d50a3a" culture="neutral" />
